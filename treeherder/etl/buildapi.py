import logging
import time
import datetime
import json
import os
import copy

from collections import defaultdict
from django.conf import settings
from thclient import TreeherderRequest, TreeherderJobCollection

from treeherder.etl import common, buildbot
from treeherder.etl.mixins import JsonExtractorMixin, OAuthLoaderMixin
from treeherder.model.models import Datasource


logger = logging.getLogger(__name__)


class Builds4hTransformerMixin(object):


    def find_job_guid(self, request_ids, request_times):
        """
        returns the job_guid, based on request id and request time.
        necessary because request id and request time is inconsistently
        represented in builds4h
        """
        request_ids_str = ",".join(map(str, request_ids))

        if type(request_times) == dict:
            request_time_list = []
            for request_id in request_ids:
                request_time_list.append(
                    request_times[str(request_id)])
            request_times_str = ','.join(
                map(str, request_time_list))
        else:
            request_times_str = str(request_times)

        job_guid_data = {'job_guid': '', 'coalesced': []}

        if len(request_ids) > 1:
            # coallesced job detected, generate the coalesced
            # job guids
            for index, r_id in enumerate(request_ids):
                job_guid_data['coalesced'].append(
                    common.generate_job_guid(
                        str(r_id), request_time_list[index]))

        endtime = None
        if buildbot.RESULT_DICT[build['result']] == 'retry':
            endtime = build['endtime']

        job_guid_data['job_guid'] = common.generate_job_guid(
            request_ids_str, request_times_str, endtime)

        return job_guid_data

    def transform(self, data):
        """
        transform the builds4h structure into something we can ingest via
        our restful api
        """
        revisions = defaultdict(list)

        projects = set(x.project for x in Datasource.objects.cached())

        for build in data['builds']:
            prop = build['properties']

            if not 'branch' in prop:
                logger.warning("property 'branch' not found in build4h")
                continue

            if not prop['branch'] in projects:
                logger.warning("skipping job on branch {0}".format(prop['branch']))
                continue

            prop['revision'] = prop.get('revision',
                                prop.get('got_revision',
                                prop.get('sourcestamp', None)))

            if not prop['revision']:
                logger.warning("property 'revision' not found in build4h")
                continue

            prop['revision'] = prop['revision'][0:12]
            revisions[prop['branch']].append(prop['revision'])

        revisions_lookup = common.lookup_revisions(revisions)

        # Holds one collection per unique branch/project
        th_collections = {}

        for build in data['builds']:
            prop = build['properties']
            artifact_build = copy.deepcopy(build)

            try:
                resultset = revisions_lookup[prop['branch']][prop['revision']]
            except KeyError:
                # this branch is not one of those we care about
                continue

            project = prop['branch']

            treeherder_data = {
                'revision_hash': resultset['revision_hash'],
                'resultset_id': resultset['id'],
                'project': project,
                'coalesced': []
            }

            platform_info = buildbot.extract_platform_info(prop['buildername'])
            job_name_info = buildbot.extract_name_info(prop['buildername'])

            device_name = 'unknown'
            if platform_info['vm'] == True:
                device_name = 'vm'

            if 'log_url' in prop:
                log_reference = [{
                    'url': prop['log_url'],
                    'name': 'builds-4h'
                }]
            else:
                log_reference = []

            # request_id and request_time are mandatory
            # and they can be found in a couple of different places
            try:
                request_ids = build['properties'].get('request_ids',
                                                      build['request_ids'])
            except KeyError:
                logger.error("({0})request_id not found in {1}".format(
                    prop["branch"], build))
                continue

            try:
                request_times = build['properties'].get('request_times',
                                                        build['requesttime'])
            except KeyError:
                logger.error("({0})request_time not found in {1}".format(
                    prop["branch"], build))
                continue

            job_guid_data = self.find_job_guid(request_ids, request_times)

            treeherder_data['coalesced'] = job_guid_data['coalesced']

            def prop_remove(field):
                try:
                    del(artifact_build['properties'][field])
                except:
                    pass

            prop_remove("product")
            prop_remove("project")
            prop_remove("buildername")
            prop_remove("slavename")
            prop_remove("build_url")
            prop_remove("log_url")
            prop_remove("slavebuilddir")
            prop_remove("branch")
            prop_remove("repository")
            prop_remove("revision")

            del(artifact_build['requesttime'])
            del(artifact_build['starttime'])
            del(artifact_build['endtime'])


            job = {
                'job_guid': job_guid_data['job_guid'],
                'name': job_name_info.get('name', ''),
                'job_symbol': job_name_info.get('job_symbol', ''),
                'group_name': job_name_info.get('group_name', ''),
                'group_symbol': job_name_info.get('group_symbol', ''),
                'reference_data_name': prop['buildername'],
                'product_name': prop.get('product', ''),
                'state': 'completed',
                'result': buildbot.RESULT_DICT[build['result']],
                'reason': build['reason'],
                #scheduler, if 'who' property is not present
                'who': prop.get('who', prop.get('scheduler', '')),
                'submit_timestamp': build['requesttime'],
                'start_timestamp': build['starttime'],
                'end_timestamp': build['endtime'],
                'machine': prop.get('slavename', 'unknown'),
                #build_url not present in all builds
                'build_url': prop.get('build_url', ''),
                #build_platform same as machine_platform
                'build_platform': {
                    #platform attributes sometimes parse without results
                    'os_name': platform_info.get('os', ''),
                    'platform': platform_info.get('os_platform', ''),
                    'architecture': platform_info.get('arch', '')
                },
                'machine_platform': {
                    'os_name': platform_info.get('os', ''),
                    'platform': platform_info.get('os_platform', ''),
                    'architecture': platform_info.get('arch', '')
                },
                'device_name': device_name,
                #pgo or non-pgo dependent on buildername parsing
                'option_collection': {
                    buildbot.extract_build_type(prop['buildername']): True
                },
                'log_references': log_reference,
                'artifacts': [
                    {
                        'type': 'json',
                        'name': 'buildapi_complete',
                        'log_urls': [],
                        'blob': artifact_build
                    },
                    {
                        'type': 'json',
                        'name': 'buildapi',
                        'log_urls': [],
                        'blob': {
                            'buildername': build['properties']['buildername'],
<<<<<<< HEAD
                            'request_id': build['properties']['request_ids'][0]
=======
                            'request_id': request_ids[0]
>>>>>>> 70480409
                        }
                    },
                ]
            }

            treeherder_data['job'] = job

            if project not in th_collections:
                th_collections[ project ] = TreeherderJobCollection()

            # get treeherder job instance and add the job instance
            # to the collection instance
            th_job = th_collections[project].get_job(treeherder_data)
            th_collections[project].add( th_job )

        return th_collections


class PendingTransformerMixin(object):

    def transform(self, data):
        """
        transform the buildapi structure into something we can ingest via
        our restful api
        """

        projects = set(x.project for x in Datasource.objects.cached())
        revision_dict = defaultdict(list)

        # loop to catch all the revisions
        for project, revisions in data['pending'].items():
            # this skips those projects we don't care about
            if project not in projects:
                continue

            for rev, jobs in revisions.items():
                revision_dict[project].append(rev)
        # retrieving the revision->resultset lookups
        revisions_lookup = common.lookup_revisions(revision_dict)

        th_collections = {}

        for project, revisions in revisions_lookup.items():

            for revision in revisions:

                resultset = revisions[revision]
                # using project and revision form the revision lookups
                # to filter those jobs with unmatched revision
                for pending_job in data['pending'][project][revision]:

                    treeherder_data = {
                        'revision_hash': resultset['revision_hash'],
                        'resultset_id': resultset['id'],
                        'project': project,
                    }

                    platform_info = buildbot.extract_platform_info(pending_job['buildername'])
                    job_name_info = buildbot.extract_name_info(pending_job['buildername'])

                    new_job = {
                        'job_guid': common.generate_job_guid(pending_job['id'], pending_job['submitted_at']),
                        'name': job_name_info.get('name', ''),
                        'job_symbol': job_name_info.get('job_symbol', ''),
                        'group_name': job_name_info.get('group_name', ''),
                        'group_symbol': job_name_info.get('group_symbol', ''),
                        'reference_data_name': pending_job['buildername'],
                        'state': 'pending',
                        'submit_timestamp': pending_job['submitted_at'],
                        'build_platform': {
                            'os_name': platform_info['os'],
                            'platform': platform_info['os_platform'],
                            'architecture': platform_info['arch'],
                            'vm': platform_info['vm']
                        },
                        #where are we going to get this data from?
                        'machine_platform': {
                            'os_name': platform_info['os'],
                            'platform': platform_info['os_platform'],
                            'architecture': platform_info['arch'],
                            'vm': platform_info['vm']
                        },
                        'who': 'unknown',

                        'option_collection': {
                            # build_type contains an option name, eg. PGO
                            buildbot.extract_build_type(pending_job['buildername']): True
                        },
                        'log_references': [],
                        'artifacts': [
                            {
                                'type': 'json',
                                'name': 'buildapi_pending',
                                'log_urls': [],
                                'blob': pending_job
                            },
                            {
                                'type': 'json',
                                'name': 'buildapi',
                                'log_urls': [],
                                'blob': {
                                    'buildername': pending_job['buildername'],
                                    'request_id': pending_job['id']
                                }
                            },
                        ]

                    }
                    treeherder_data['job'] = new_job

                    if project not in th_collections:
                        th_collections[ project ] = TreeherderJobCollection(
                            job_type='update'
                            )

                    # get treeherder job instance and add the job instance
                    # to the collection instance
                    th_job = th_collections[project].get_job(treeherder_data)
                    th_collections[project].add(th_job)

        return th_collections


class RunningTransformerMixin(object):

    def transform(self, data):
        """
        transform the buildapi structure into something we can ingest via
        our restful api
        """
        projects = set(x.project for x in Datasource.objects.cached())
        revision_dict = defaultdict(list)

        # loop to catch all the revisions
        for project, revisions in data['running'].items():
            # this skips those projects we don't care about
            if project not in projects:
                continue

            for rev, jobs in revisions.items():
                revision_dict[project].append(rev)

        # retrieving the revision->resultset lookups
        revisions_lookup = common.lookup_revisions(revision_dict)

        th_collections = {}

        for project, revisions in revisions_lookup.items():

            for revision in revisions:

                resultset = revisions[revision]
                # using project and revision form the revision lookups
                # to filter those jobs with unmatched revision
                for running_job in data['running'][project][revision]:
                    treeherder_data = {
                        'revision_hash': resultset['revision_hash'],
                        'resultset_id': resultset['id'],
                        'project': project,
                    }

                    platform_info = buildbot.extract_platform_info(running_job['buildername'])
                    job_name_info = buildbot.extract_name_info(running_job['buildername'])

                    new_job = {
                        'job_guid': common.generate_job_guid(
                            running_job['request_ids'][0],
                            running_job['submitted_at']
                        ),
                        'name': job_name_info.get('name', ''),
                        'job_symbol': job_name_info.get('job_symbol', ''),
                        'group_name': job_name_info.get('group_name', ''),
                        'group_symbol': job_name_info.get('group_symbol', ''),
                        'reference_data_name': running_job['buildername'],
                        'state': 'running',
                        'submit_timestamp': running_job['submitted_at'],
                        'build_platform': {
                            'os_name': platform_info['os'],
                            'platform': platform_info['os_platform'],
                            'architecture': platform_info['arch'],
                            'vm': platform_info['vm']
                        },
                        #where are we going to get this data from?
                        'machine_platform': {
                            'os_name': platform_info['os'],
                            'platform': platform_info['os_platform'],
                            'architecture': platform_info['arch'],
                            'vm': platform_info['vm']
                        },
                        'who': 'unknown',

                        'option_collection': {
                            # build_type contains an option name, eg. PGO
                            buildbot.extract_build_type(running_job['buildername']): True
                        },
                        'log_references': [],
                        'artifacts': [
                            {
                                'type': 'json',
                                'name': 'buildapi_running',
                                'log_urls': [],
                                'blob': running_job
                            },
                            {
                                'type': 'json',
                                'name': 'buildapi',
                                'log_urls': [],
                                'blob': {
                                    'buildername': running_job['buildername'],
                                    'request_id': running_job['request_ids'][0]
                                }
                            },
                        ]
                    }

                    treeherder_data['job'] = new_job

                    if project not in th_collections:
                        th_collections[ project ] = TreeherderJobCollection(
                            job_type='update'
                            )

                    # get treeherder job instance and add the job instance
                    # to the collection instance
                    th_job = th_collections[project].get_job(treeherder_data)
                    th_collections[project].add(th_job)

        return th_collections


class Builds4hJobsProcess(JsonExtractorMixin,
                          Builds4hTransformerMixin,
                          OAuthLoaderMixin):
    def run(self):
        extracted_content = self.extract(settings.BUILDAPI_BUILDS4H_URL)
        if extracted_content:
            self.load(
                self.transform(extracted_content)
            )


class PendingJobsProcess(JsonExtractorMixin,
                         PendingTransformerMixin,
                         OAuthLoaderMixin):
    def run(self):
        extracted_content = self.extract(settings.BUILDAPI_PENDING_URL)
        if extracted_content:
            self.load(
                self.transform(extracted_content)
            )


class RunningJobsProcess(JsonExtractorMixin,
                         RunningTransformerMixin,
                         OAuthLoaderMixin):
    def run(self):
        extracted_content = self.extract(settings.BUILDAPI_RUNNING_URL)
        if extracted_content:
            self.load(
                self.transform(extracted_content)
            )

class Builds4hAnalyzer(JsonExtractorMixin, Builds4hTransformerMixin):

    def __init__(self):

        # builds4h deserialized json
        self.raw_data = []
        self.blacklist = set()

        self.t_stamp = int(time.time())
        self.readable_time = datetime.datetime.fromtimestamp(
            self.t_stamp).strftime('%Y-%m-%d %H:%M:%S')

        # data structures for missing attributes
        self.report_obj = {
            'analyzers':{
                'branch_misses': {
                    'title':'{0} Objects Missing Branch Attribute',
                    'data':{},
                    'all_misses':0,
                    'get_func':self.get_branch_misses
                    },
                'log_url_misses': {
                    'title':'{0} Objects Missing log_url Attribute',
                    'data':{},
                    'all_misses':0,
                    'get_func':self.get_log_url_misses
                    },
                'slavename_misses': {
                    'title':'{0} Objects Missing slavename Attribute',
                    'data':{},
                    'all_misses':0,
                    'get_func':self.get_slavename_misses
                    },
                'job_guid_misses': {
                    'title':'{0} Objects Missing Job Guids or Request Ids',
                    'data':{},
                    'all_misses':0,
                    'get_func':self.get_job_guid_misses,
                    },
                'platform_regex_misses':{
                    'title':('{0} Buildernames Not Found '
                             'By Platform Regular Expressions'),
                    'data':{},
                    'all_misses':0,
                    'get_func':self.get_platform_regex_misses,
                    },
                'job_type_regex_misses':{
                    'title':('{0} Buildernames Not Found By Job Type '
                             'Regular Expressions (Defaults to Build)'),
                    'data':{},
                    'all_misses':0,
                    'get_func':self.get_job_type_regex_misses,
                    },
                'test_name_regex_misses':{
                    'title':('{0} Buildernames Not Found By Test Name '
                             'Regular Expressions'),
                    'data':{},
                    'all_misses':0,
                    'get_func':self.get_test_name_regex_misses,
                    },
                'revision_misses': {
                    'title':'{0} Objects Missing Revisions',
                    'data':{},
                    'all_misses':0,
                    'get_func':self.get_revision_misses,
                    },
                'objects_missing_buildernames': {
                    'title':'{0} Objects With No Buildername',
                    'data':{},
                    'all_misses':0,
                    'get_func':self.get_objects_missing_buildernames,
                    },
                },

            'guids': {}

            }

        # load last analysis data
        self.data_path = os.path.join(
            os.path.dirname(os.path.dirname(__file__)),
            'treeherder',
            settings.MEDIA_ROOT,
            'builds4hanalysis'
            )

        # file that stores the json data
        self.builds4h_analysis_file_path = os.path.join(
            self.data_path, 'builds4h_analysis.json')

        # file that stores the report to display
        self.builds4h_report_file_path = os.path.join(
            self.data_path, 'builds4h_report.txt')

        # blacklist file for buildernames and ids
        self.builds4h_blacklist_file_path = os.path.join(
            self.data_path, 'blacklist.json')

    def run(self):

        self.get_blacklist()
        self.get_analysis_file()

        self.raw_data = self.extract(settings.BUILDAPI_BUILDS4H_URL)

        for build in self.raw_data['builds']:

            buildername = build['properties'].get('buildername', None)

            if buildername in self.blacklist:
                continue

            job_guid_data = self.find_job_guid(build)

            for analysis_type in self.report_obj['analyzers']:

                self.report_obj['analyzers'][analysis_type]['get_func'](
                    analysis_type, build, buildername,
                    job_guid_data['job_guid'])

                self._increment_buildername_total_count(
                    analysis_type, buildername, job_guid_data['job_guid'])


            if job_guid_data['job_guid']:
                self.report_obj['guids'][job_guid_data['job_guid']] = True

        ##Add up all misses here
        for analysis_type in self.report_obj['analyzers']:
            for buildername in self.report_obj['analyzers'][analysis_type]['data']:
                self.report_obj['analyzers'][analysis_type]['all_misses'] += \
                    self.report_obj['analyzers'][analysis_type]['data'][buildername]['missed_count']

        self.write_report()

    def get_analysis_file(self):

        if os.path.isfile(self.builds4h_analysis_file_path):
            # Set the data attribute in the report object to whats
            # found in the analysis file
            with open(self.builds4h_analysis_file_path) as f:
                data = f.read()

                deserialized_data = {}
                if data:
                    deserialized_data = json.loads(data)

                self.report_obj['guids'] = deserialized_data.get('guids', {})

                if 'analyzers' in deserialized_data:
                    for analysis_type in deserialized_data['analyzers']:
                        self.report_obj['analyzers'][analysis_type]['data'] = \
                            deserialized_data['analyzers'][analysis_type]

    def get_blacklist(self):

        if os.path.isfile(self.builds4h_blacklist_file_path):
            with open(self.builds4h_blacklist_file_path) as f:
                data = f.read()

                deserialized_data = []
                if data:
                    deserialized_data = json.loads(data)

                self.blacklist = set(deserialized_data)

    def write_report(self):

        report_fh = open(self.builds4h_report_file_path, 'w')
        divider = "------------------------------------------------------\n"

        header_line = "Builds4h Report Last Run Time {0}\n".format(
            self.readable_time)
        report_fh.write(header_line)
        report_fh.write(divider)

        data_to_write = { 'analyzers':{}, 'guids':{} }
        data_to_write['guids'] = self.report_obj['guids']

        for analyzer in sorted(self.report_obj['analyzers']):

            # Set data for json structure
            data_to_write['analyzers'][analyzer] = \
                self.report_obj['analyzers'][analyzer]['data']

            # Remove any blacklist names found
            for exclude_name in self.blacklist:
                if exclude_name in self.report_obj['analyzers'][analyzer]['data']:
                    del self.report_obj['analyzers'][analyzer]['data'][exclude_name]

            # Write the title line
            all_misses = self.report_obj['analyzers'][analyzer]['all_misses']

            if all_misses > 0:
                title = self.report_obj['analyzers'][analyzer].get(
                    'title', '{0} Needs Title')
                report_fh.write(
                    "{0}\n".format(title.format(str(all_misses)))
                    )
                report_fh.write(divider)
            else:
                continue

            # Write out display report
            for k, v in sorted(
                self.report_obj['analyzers'][analyzer]['data'].iteritems(),
                key=lambda (k,v): (v['first_seen'], k)):

                if k in self.blacklist:
                    continue

                if v['missed_count'] == 0:
                    continue

                readable_time = datetime.datetime.fromtimestamp(
                    v['first_seen']).strftime('%Y-%m-%d')

                line = "{0}\t{1}\t{2}/{3}\n".format(
                    str(k), readable_time, str(v['missed_count']),
                    str(v['total_count']))

                report_fh.write(line)

                if len(v['objects']) > 0:
                    for o in v['objects']:
                        report_fh.write("\n{0}\n\n".format(o))

            report_fh.write(divider)

        report_fh.close()

        # Write out the data json
        f = open(self.builds4h_analysis_file_path, 'w')
        f.write(json.dumps(data_to_write))
        f.close()

    def get_objects_missing_buildernames(
        self, analysis_type, build, buildername, job_guid):

        if not buildername:
            b_id = str(build.get('builder_id', 'No id attribute found'))
            self._load_missed_buildername(
                analysis_type, b_id, job_guid, build)

    def get_branch_misses(
        self, analysis_type, build, buildername, job_guid):

        if not buildername:
            return

        # test for missing branch
        if 'branch' not in build['properties']:
            self._load_missed_buildername(
                analysis_type, buildername, job_guid
                )

    def get_log_url_misses(
        self, analysis_type, build, buildername, job_guid):

        if not buildername:
            return

        log_url = build['properties'].get('log_url', None)

        if not log_url:
            self._load_missed_buildername(
                analysis_type, buildername, job_guid, build
                )

    def get_slavename_misses(
        self, analysis_type, build, buildername, job_guid):

        if not buildername:
            return

        slavename = build['properties'].get('slavename', None)

        if not slavename:
            self._load_missed_buildername(
                analysis_type, buildername, job_guid, build
                )

    def get_revision_misses(
        self, analysis_type, build, buildername, job_guid):

        if not buildername:
            return

        revision = build['properties'].get('revision',
            build['properties'].get('got_revision',
            build['properties'].get('sourcestamp', None)))

        if not revision:
            self._load_missed_buildername(
                analysis_type, buildername, job_guid, build
                )

    def get_job_guid_misses(
        self, analysis_type, build, buildername, job_guid):

        if not buildername:
            return

        # test for successful job_guid formulation
        job_guid_data = self.find_job_guid(build)
        if not job_guid_data['job_guid']:
            self._load_missed_buildername(
                analysis_type, buildername, job_guid, build
                )

    def get_platform_regex_misses(
        self, analysis_type, build, buildername, job_guid):

        if not buildername:
            return

        # Match platforms
        platform_target = buildbot.extract_platform_info(buildername)

        if platform_target['os'] == 'unknown':
            self._load_missed_buildername(
                analysis_type, buildername, job_guid
                )

    def get_job_type_regex_misses(
        self, analysis_type, build, buildername, job_guid):

        if not buildername:
            return

        job_type_target = buildbot.extract_job_type(
            buildername, default=None)

        if not job_type_target:
            self._load_missed_buildername(
                analysis_type, buildername, job_guid
                )

    def get_test_name_regex_misses(
        self, analysis_type, build, buildername, job_guid):

        if not buildername:
            return

        name_info = buildbot.extract_name_info(buildername)

        if name_info['name'] == 'unknown':
            self._load_missed_buildername(
                analysis_type, buildername, job_guid
                )

    def _increment_buildername_total_count(
        self, key, buildername, job_guid):

        self._initialize_buildername(key, buildername)

        if job_guid not in self.report_obj['guids']:
            self.report_obj['analyzers'][key]['data'][buildername]['total_count'] += 1

    def _load_missed_buildername(
        self, key, buildername, job_guid, build=None):

        self._initialize_buildername(key, buildername)

        if job_guid not in self.report_obj['guids']:
            self.report_obj['analyzers'][key]['data'][buildername]['missed_count'] += 1

        if build:
            # Store one sample object for examination
            if not self.report_obj['analyzers'][key]['data'][buildername]['objects']:
                self.report_obj['analyzers'][key]['data'][buildername]['objects'].append(
                    json.dumps(build))

    def _initialize_buildername(self, key, buildername):

        builder_found = self.report_obj['analyzers'][key]['data'].get(
            buildername)

        if not builder_found:
            self.report_obj['analyzers'][key]['data'][buildername] = {
                'first_seen': self.t_stamp,
                'missed_count': 0,
                'total_count': 0,
                'objects': []
                }<|MERGE_RESOLUTION|>--- conflicted
+++ resolved
@@ -221,11 +221,7 @@
                         'log_urls': [],
                         'blob': {
                             'buildername': build['properties']['buildername'],
-<<<<<<< HEAD
-                            'request_id': build['properties']['request_ids'][0]
-=======
                             'request_id': request_ids[0]
->>>>>>> 70480409
                         }
                     },
                 ]
