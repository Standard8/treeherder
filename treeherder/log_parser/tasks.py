"""
We should have only celery tasks in this module.
To know how to call one of these tasks, see
http://docs.celeryproject.org/en/latest/userguide/calling.html#guide-calling
If you want to obtain some cool executions flows (e.g. mapreduce)
have a look at the canvas section in the docs
http://docs.celeryproject.org/en/latest/userguide/canvas.html#guide-canvas
"""
import simplejson as json
import re
import urllib

from celery import task
from django.conf import settings
from django.core.urlresolvers import reverse

from thclient import TreeherderArtifactCollection, TreeherderRequest

from treeherder.log_parser.artifactbuildercollection import ArtifactBuilderCollection
from treeherder.log_parser.utils import (get_error_search_term,
                                         get_crash_signature, get_bugs_for_search_term)

from treeherder.etl.oauth_utils import OAuthCredentials


@task(name='parse-log')
def parse_log(project, log_url, job_guid, resultset, check_errors=False):
    """
    Call ArtifactBuilderCollection on the given job.
    """
    mozharness_pattern = re.compile(
        '^\d+:\d+:\d+[ ]+(?:DEBUG|INFO|WARNING|ERROR|CRITICAL|FATAL) - [ ]?'
    )

    bugs_cache = {'open': {}, 'closed': {}}
    bug_suggestions = {'open': {}, 'closed': {}}

    # return the resultset with the job id to identify if the UI wants
    # to fetch the whole thing.

    bugscache_uri = '{0}{1}'.format(
        settings.API_HOSTNAME,
        reverse("bugscache-list")
    )

    credentials = OAuthCredentials.get_credentials(project)

<<<<<<< HEAD
    if log_url:
        # parse a log given its url
        artifact_bc = ArtifactBuilderCollection(
            log_url,
            check_errors=check_errors,
        )
        artifact_bc.parse()

        artifact_list = []
        for name, artifact in artifact_bc.artifacts.items():
            artifact_list.append((job_guid, name, 'json', json.dumps(artifact)))
=======
        if log_url:
            # parse a log given its url
            artifact_bc = ArtifactBuilderCollection(
                log_url,
                check_errors=check_errors,
            )
            artifact_bc.parse()
            artifact_list = []
            for name, artifact in artifact_bc.artifacts.items():
                if name == 'talos_data':
                    data_type = 'performance'
                    if artifact[name]:
                        artifact_list.append(
                            (job_guid, name, data_type, json.dumps(artifact[name][0]))
                        )
                else:
                    data_type = 'json'
                    artifact_list.append((job_guid, name, data_type, json.dumps(artifact)))
>>>>>>> d8ac41b8

        if check_errors:
            all_errors = artifact_bc.artifacts.get(
                'Structured Log', {}
                ).get(
                    'step_data', {}
                    ).get(
                        'all_errors', [] )

            for err in all_errors:
                # remove the mozharness prefix
                clean_line = mozharness_pattern.sub('', err['line']).strip()
                # get a meaningful search term out of the error line
                search_term = get_error_search_term(clean_line)
                # collect open and closed bugs suggestions
                for status in ('open', 'closed'):
                    if not search_term:
                        bug_suggestions[status][clean_line] = []
                        continue
                    if search_term not in bugs_cache[status]:
                        # retrieve the list of suggestions from the api
                        bugs_cache[status][search_term] = get_bugs_for_search_term(
                            search_term,
                            status,
                            bugscache_uri
                        )
                        # no suggestions, try to use the crash signature as search term
                        if not bugs_cache[status][search_term]:
                            crash_signature = get_crash_signature(search_term)
                            if crash_signature:
                                bugs_cache[status][search_term] = get_bugs_for_search_term(
                                    search_term,
                                    status,
                                    bugscache_uri
                                )
                    bug_suggestions[status][clean_line] = bugs_cache[status][search_term]

            artifact_list.append((job_guid, 'Open bugs', 'json', json.dumps(bug_suggestions['open'])))
            artifact_list.append((job_guid, 'Closed bugs', 'json', json.dumps(bug_suggestions['closed'])))

        # store the artifacts generated
        tac = TreeherderArtifactCollection()
        for artifact in artifact_list:
            ta = tac.get_artifact({
                "job_guid": artifact[0],
                "name": artifact[1],
                "type": artifact[2],
                "blob": artifact[3]
            })
            tac.add(ta)
        req = TreeherderRequest(
            protocol=settings.TREEHERDER_REQUEST_PROTOCOL,
            host=settings.TREEHERDER_REQUEST_HOST,
            project=project,
            oauth_key=credentials.get('consumer_key', None),
            oauth_secret=credentials.get('consumer_secret', None),
        )
        req.send(tac)<|MERGE_RESOLUTION|>--- conflicted
+++ resolved
@@ -35,8 +35,6 @@
     bugs_cache = {'open': {}, 'closed': {}}
     bug_suggestions = {'open': {}, 'closed': {}}
 
-    # return the resultset with the job id to identify if the UI wants
-    # to fetch the whole thing.
 
     bugscache_uri = '{0}{1}'.format(
         settings.API_HOSTNAME,
@@ -45,7 +43,6 @@
 
     credentials = OAuthCredentials.get_credentials(project)
 
-<<<<<<< HEAD
     if log_url:
         # parse a log given its url
         artifact_bc = ArtifactBuilderCollection(
@@ -53,30 +50,17 @@
             check_errors=check_errors,
         )
         artifact_bc.parse()
-
         artifact_list = []
         for name, artifact in artifact_bc.artifacts.items():
-            artifact_list.append((job_guid, name, 'json', json.dumps(artifact)))
-=======
-        if log_url:
-            # parse a log given its url
-            artifact_bc = ArtifactBuilderCollection(
-                log_url,
-                check_errors=check_errors,
-            )
-            artifact_bc.parse()
-            artifact_list = []
-            for name, artifact in artifact_bc.artifacts.items():
-                if name == 'talos_data':
-                    data_type = 'performance'
-                    if artifact[name]:
-                        artifact_list.append(
-                            (job_guid, name, data_type, json.dumps(artifact[name][0]))
-                        )
-                else:
-                    data_type = 'json'
-                    artifact_list.append((job_guid, name, data_type, json.dumps(artifact)))
->>>>>>> d8ac41b8
+            if name == 'talos_data':
+                data_type = 'performance'
+                if artifact[name]:
+                    artifact_list.append(
+                        (job_guid, name, data_type, json.dumps(artifact[name][0]))
+                    )
+            else:
+                data_type = 'json'
+                artifact_list.append((job_guid, name, data_type, json.dumps(artifact)))
 
         if check_errors:
             all_errors = artifact_bc.artifacts.get(
